--- conflicted
+++ resolved
@@ -16,15 +16,8 @@
 use core::fmt;
 use std::{
     any::{Any, TypeId},
-<<<<<<< HEAD
+    collections::HashMap,
     fmt::Debug,
-=======
-    borrow::{Borrow, BorrowMut},
-    cell::{Ref, RefCell, RefMut},
-    collections::HashMap,
-    convert::TryFrom,
-    fmt::{Debug, Display, Formatter},
->>>>>>> 998898a1
     hash::Hash,
     marker::PhantomData,
 };
