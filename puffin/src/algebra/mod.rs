--- conflicted
+++ resolved
@@ -105,13 +105,8 @@
         error::Error,
         io::MessageResult,
         protocol::{Message, MessageDeframer, OpaqueMessage, ProtocolBehavior},
-<<<<<<< HEAD
-        put::{PutDescriptor, PutOptions},
-        put_registry::{PutRegistry, DUMMY_PUT},
-=======
         put::{Put, PutDescriptor, PutName, PutOptions},
         put_registry::{Factory, PutRegistry, DUMMY_PUT},
->>>>>>> 998898a1
         term,
         trace::{Action, InputAction, Step, Trace, TraceContext},
         variable_data::VariableData,
@@ -547,16 +542,8 @@
     use super::test_signature::*;
     use crate::{
         agent::AgentName,
-<<<<<<< HEAD
         algebra::{atoms::Variable, dynamic_function::TypeShape, signature::Signature, Term},
-        put_registry::PutRegistry,
-=======
-        algebra::{
-            atoms::Variable, dynamic_function::TypeShape, error::FnError, signature::Signature,
-            Term,
-        },
         put_registry::{Factory, PutRegistry},
->>>>>>> 998898a1
         term,
         trace::{Knowledge, TraceContext},
     };
