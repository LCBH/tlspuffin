--- conflicted
+++ resolved
@@ -62,7 +62,6 @@
                 Ok(Box::new(server))
             } else {
                 let process = TLSProcess::new(&prog, &args, cwd);
-                thread::sleep(Duration::from_secs(10));
                 let mut client = TcpClientPut::new(agent_descriptor, &put_descriptor)?;
                 client.set_process(process);
                 Ok(Box::new(client))
@@ -511,18 +510,12 @@
     use crate::{
         put_registry::{TCP_PUT, TLS_PUT_REGISTRY},
         tcp::{collect_output, execute_command},
-<<<<<<< HEAD
-        tls::seeds::{
-            seed_client_attacker_full, seed_cve_2022_39173_full, seed_session_resumption_dhe_full,
-            seed_successful12_with_tickets, SeedHelper,
-=======
         tls::{
             seeds::{
                 seed_client_attacker_full, seed_session_resumption_dhe_full,
                 seed_successful12_with_tickets,
             },
             trace_helper::TraceHelper,
->>>>>>> 89607858
         },
     };
 
@@ -611,13 +604,8 @@
         }
     }
 
-<<<<<<< HEAD
     fn wolfssl_server(port: u16, version: TLSVersion) -> ParametersGuard {
-        let (_key, _cert, _temp_dir) = gen_certificate();
-=======
-    fn wolfssl_server(port: u16) -> ParametersGuard {
         let (_key, _cert, temp_dir) = gen_certificate();
->>>>>>> 89607858
 
         let port_string = port.to_string();
         let mut args = vec!["-p", &port_string, "-x", "-d", "-i"];
