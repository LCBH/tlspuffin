--- conflicted
+++ resolved
@@ -101,22 +101,6 @@
     }
 }
 
-<<<<<<< HEAD
-impl Put for WolfSSL {
-    fn new(agent: &AgentDescriptor, config: PutConfig) -> Result<Self, Error>
-    where
-        Self: Sized,
-    {
-        let ssl = if config.server {
-            let mut ssl = Self::create_server(config.tls_version)?;
-
-            let agent_name = agent.name;
-            ssl.set_msg_callback(config.claim_closure(
-                move |context: &mut SslRef, claims| unsafe {
-                    claim_transcript(context, agent_name, claims);
-                },
-            ));
-=======
 impl WolfSSL {
     fn new_stream(
         ctx: &SslContextRef,
@@ -125,17 +109,11 @@
     ) -> Result<SslStream<MemoryStream>, Error> {
         let ssl = if config.server {
             let mut ssl = Self::create_server(ctx)?;
-            let claimer = config.claims.clone();
-            // FIXME: Improve code here -> deduplicate
-            ssl.set_msg_callback(move |ssl: &mut SslRef| unsafe {
-                let claimer = claimer.clone();
-                let mut fn_claimer = move |claim: security_claims::Claim| {
-                    let mut claimer = (*claimer).borrow_mut();
-                    claimer.claim(agent_name, claim);
-                };
-                claim_transcript(ssl.as_ptr(), &mut fn_claimer);
-            });
->>>>>>> b1a2e2ff
+            ssl.set_msg_callback(config.claim_closure(
+                move |context: &mut SslRef, claims| unsafe {
+                    claim_transcript(context, agent_name, claims);
+                },
+            ));
 
             ssl
         } else {
