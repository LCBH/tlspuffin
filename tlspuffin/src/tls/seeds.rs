//! Implementation of  special traces. Each may represent a special TLS execution like a full
//! handshake or an execution which crashes OpenSSL.
#![allow(dead_code)]

use puffin::{
    agent::{AgentDescriptor, AgentName, AgentType, TLSVersion},
    algebra::Term,
    term,
    trace::{Action, InputAction, OutputAction, Step, Trace},
};

use crate::{
    put_registry::TLS_PUT_REGISTRY,
    query::TlsQueryMatcher,
    tls::{
        fn_impl::*,
        rustls::msgs::{
            enums::{CipherSuite, Compression, HandshakeType, ProtocolVersion},
            handshake::{Random, ServerExtension, SessionID},
        },
        trace_helper::TraceHelper,
    },
};

pub fn seed_successful_client_auth(client: AgentName, server: AgentName) -> Trace<TlsQueryMatcher> {
    Trace {
        prior_traces: vec![],
        descriptors: vec![
            AgentDescriptor {
                name: client,
                tls_version: TLSVersion::V1_3,
                typ: AgentType::Client,
                client_authentication: true,
                ..AgentDescriptor::default()
            },
            AgentDescriptor {
                name: server,
                tls_version: TLSVersion::V1_3,
                typ: AgentType::Server,
                client_authentication: true,
                ..AgentDescriptor::default()
            },
        ],
        steps: vec![
            OutputAction::new_step(client),
            // Client Hello Client -> Server
            Step {
                agent: server,
                action: Action::Input(InputAction {
                    recipe: term! {
                        fn_client_hello(
                            ((client, 0)),
                            ((client, 0)),
                            ((client, 0)),
                            ((client, 0)),
                            ((client, 0)),
                            ((client, 0))
                        )
                    },
                }),
            },
            // Server Hello Server -> Client
            Step {
                agent: client,
                action: Action::Input(InputAction {
                    recipe: term! {
                        fn_server_hello(
                            ((server, 0)[Some(TlsQueryMatcher::Handshake(Some(HandshakeType::ServerHello)))]/ProtocolVersion),
                            ((server, 0)[Some(TlsQueryMatcher::Handshake(Some(HandshakeType::ServerHello)))]/Random),
                            ((server, 0)[Some(TlsQueryMatcher::Handshake(Some(HandshakeType::ServerHello)))]/SessionID),
                            ((server, 0)[Some(TlsQueryMatcher::Handshake(Some(HandshakeType::ServerHello)))]/CipherSuite),
                            ((server, 0)[Some(TlsQueryMatcher::Handshake(Some(HandshakeType::ServerHello)))]/Compression),
                            ((server, 0)[Some(TlsQueryMatcher::Handshake(Some(HandshakeType::ServerHello)))]/Vec<ServerExtension>)
                        )
                    },
                }),
            },
            // Encrypted Extensions Server -> Client
            Step {
                agent: client,
                action: Action::Input(InputAction {
                    recipe: term! {
                        fn_application_data(
                            ((server, 0)[Some(TlsQueryMatcher::ApplicationData)]/Vec<u8>)
                        )
                    },
                }),
            },
            // Certificate Request Server -> Client
            Step {
                agent: client,
                action: Action::Input(InputAction {
                    recipe: term! {
                        fn_application_data(
                            ((server, 1)[Some(TlsQueryMatcher::ApplicationData)]/Vec<u8>)
                        )
                    },
                }),
            },
            // Certificate Server -> Client
            Step {
                agent: client,
                action: Action::Input(InputAction {
                    recipe: term! {
                        fn_application_data(
                            ((server, 2)[Some(TlsQueryMatcher::ApplicationData)]/Vec<u8>)
                        )
                    },
                }),
            },
            // Certificate Verify Server -> Client
            Step {
                agent: client,
                action: Action::Input(InputAction {
                    recipe: term! {
                        fn_application_data(
                            ((server, 3)[Some(TlsQueryMatcher::ApplicationData)]/Vec<u8>)
                        )
                    },
                }),
            },
            // Finish Server -> Client
            Step {
                agent: client,
                action: Action::Input(InputAction {
                    recipe: term! {
                        fn_application_data(
                            ((server, 4)[Some(TlsQueryMatcher::ApplicationData)]/Vec<u8>)
                        )
                    },
                }),
            },
            // Certificate Client -> Server
            Step {
                agent: server,
                action: Action::Input(InputAction {
                    recipe: term! {
                        fn_application_data(
                            ((client, 0)[Some(TlsQueryMatcher::ApplicationData)]/Vec<u8>)
                        )
                    },
                }),
            },
            // CertificateVerify Client -> Server
            Step {
                agent: server,
                action: Action::Input(InputAction {
                    recipe: term! {
                        fn_application_data(
                            ((client, 1)[Some(TlsQueryMatcher::ApplicationData)]/Vec<u8>)
                        )
                    },
                }),
            },
            // Finished Client -> Server
            Step {
                agent: server,
                action: Action::Input(InputAction {
                    recipe: term! {
                        fn_application_data(
                            ((client, 2)[Some(TlsQueryMatcher::ApplicationData)]/Vec<u8>)
                        )
                    },
                }),
            },
        ],
    }
}

pub fn seed_successful(client: AgentName, server: AgentName) -> Trace<TlsQueryMatcher> {
    Trace {
        prior_traces: vec![],
        descriptors: vec![
            AgentDescriptor::new_client(client, TLSVersion::V1_3),
            AgentDescriptor::new_server(server, TLSVersion::V1_3),
        ],
        steps: vec![
            OutputAction::new_step(client),
            // Client Hello Client -> Server
            Step {
                agent: server,
                action: Action::Input(InputAction {
                    recipe: term! {
                        fn_client_hello(
                            ((client, 0)),
                            ((client, 0)),
                            ((client, 0)),
                            ((client, 0)),
                            ((client, 0)),
                            ((client, 0))
                        )
                    },
                }),
            },
            // Server Hello Server -> Client
            Step {
                agent: client,
                action: Action::Input(InputAction {
                    recipe: term! {
                        fn_server_hello(
                            ((server, 0)[Some(TlsQueryMatcher::Handshake(Some(HandshakeType::ServerHello)))]/ProtocolVersion),
                            ((server, 0)[Some(TlsQueryMatcher::Handshake(Some(HandshakeType::ServerHello)))]/Random),
                            ((server, 0)[Some(TlsQueryMatcher::Handshake(Some(HandshakeType::ServerHello)))]/SessionID),
                            ((server, 0)[Some(TlsQueryMatcher::Handshake(Some(HandshakeType::ServerHello)))]/CipherSuite),
                            ((server, 0)[Some(TlsQueryMatcher::Handshake(Some(HandshakeType::ServerHello)))]/Compression),
                            ((server, 0)[Some(TlsQueryMatcher::Handshake(Some(HandshakeType::ServerHello)))]/Vec<ServerExtension>)
                        )
                    },
                }),
            },
            // Encrypted Extensions Server -> Client
            Step {
                agent: client,
                action: Action::Input(InputAction {
                    recipe: term! {
                        fn_application_data(
                            ((server, 0)[Some(TlsQueryMatcher::ApplicationData)]/Vec<u8>)
                        )
                    },
                }),
            },
            // Certificate Server -> Client
            Step {
                agent: client,
                action: Action::Input(InputAction {
                    recipe: term! {
                        fn_application_data(
                            ((server, 1)[Some(TlsQueryMatcher::ApplicationData)]/Vec<u8>)
                        )
                    },
                }),
            },
            // Certificate Verify Server -> Client
            Step {
                agent: client,
                action: Action::Input(InputAction {
                    recipe: term! {
                        fn_application_data(
                            ((server, 2)[Some(TlsQueryMatcher::ApplicationData)]/Vec<u8>)
                        )
                    },
                }),
            },
            // Finish Server -> Client
            Step {
                agent: client,
                action: Action::Input(InputAction {
                    recipe: term! {
                        fn_application_data(
                            ((server, 3)[Some(TlsQueryMatcher::ApplicationData)]/Vec<u8>)
                        )
                    },
                }),
            },
            // Finished Client -> Server
            Step {
                agent: server,
                action: Action::Input(InputAction {
                    recipe: term! {
                        fn_application_data(
                            ((client, 0)[Some(TlsQueryMatcher::ApplicationData)]/Vec<u8>)
                        )
                    },
                }),
            },
        ],
    }
}

/// Seed which triggers a MITM attack. It changes the cipher suite. This should fail.
pub fn seed_successful_mitm(client: AgentName, server: AgentName) -> Trace<TlsQueryMatcher> {
    Trace {
        prior_traces: vec![],
        descriptors: vec![
            AgentDescriptor::new_client(client, TLSVersion::V1_3),
            AgentDescriptor::new_server(server, TLSVersion::V1_3),
        ],
        steps: vec![
            OutputAction::new_step(client),
            // Client Hello Client -> Server
            Step {
                agent: server,
                action: Action::Input(InputAction {
                    recipe: term! {
                        fn_client_hello(
                            ((client, 0)),
                            ((client, 0)),
                            ((client, 0)),
                            (fn_append_cipher_suite(
                                fn_new_cipher_suites,
                                fn_cipher_suite13_aes_128_gcm_sha256
                            )),
                            ((client, 0)),
                            ((client, 0))
                        )
                    },
                }),
            },
            // Server Hello Server -> Client
            Step {
                agent: client,
                action: Action::Input(InputAction {
                    recipe: term! {
                        fn_server_hello(
                            ((server, 0)),
                            ((server, 0)),
                            ((server, 0)),
                            ((server, 0)),
                            ((server, 0)),
                            ((server, 0))
                        )
                    },
                }),
            },
            // Encrypted Extensions Server -> Client
            Step {
                agent: client,
                action: Action::Input(InputAction {
                    recipe: term! {
                        fn_application_data(
                            ((server, 0)[Some(TlsQueryMatcher::ApplicationData)]/Vec<u8>)
                        )
                    },
                }),
            },
            // Certificate Server -> Client
            Step {
                agent: client,
                action: Action::Input(InputAction {
                    recipe: term! {
                        fn_application_data(
                            ((server, 1)[Some(TlsQueryMatcher::ApplicationData)]/Vec<u8>)
                        )
                    },
                }),
            },
            // Certificate Verify Server -> Client
            Step {
                agent: client,
                action: Action::Input(InputAction {
                    recipe: term! {
                        fn_application_data(
                            ((server, 2)[Some(TlsQueryMatcher::ApplicationData)]/Vec<u8>)
                        )
                    },
                }),
            },
            // Finish Server -> Client
            Step {
                agent: client,
                action: Action::Input(InputAction {
                    recipe: term! {
                        fn_application_data(
                            ((server, 3)[Some(TlsQueryMatcher::ApplicationData)]/Vec<u8>)
                        )
                    },
                }),
            },
            // Finished Client -> Server
            Step {
                agent: server,
                action: Action::Input(InputAction {
                    recipe: term! {
                        fn_application_data(
                            ((client, 0)[Some(TlsQueryMatcher::ApplicationData)]/Vec<u8>)
                        )
                    },
                }),
            },
        ],
    }
}

pub fn seed_successful12_with_tickets(
    client: AgentName,
    server: AgentName,
) -> Trace<TlsQueryMatcher> {
    let mut trace = seed_successful12(client, server);
    // NewSessionTicket, Server -> Client
    // wolfSSL 4.4.0 does not support tickets in TLS 1.2
    trace.steps.insert(
        9,
        Step {
            agent: client,
            action: Action::Input(InputAction {
                recipe: term! {
                    fn_new_session_ticket(
                        ((server, 0)/u64),
                        ((server, 0)[Some(TlsQueryMatcher::Handshake(Some(HandshakeType::NewSessionTicket)))]/Vec<u8>)
                    )
                },
            }),
        },
    );

    trace.steps[11] = Step {
        agent: client,
        action: Action::Input(InputAction {
            recipe: term! {
                fn_opaque_message(
                    ((server, 6)[None])
                )
            },
        }),
    };

    trace
}

pub fn seed_successful12(client: AgentName, server: AgentName) -> Trace<TlsQueryMatcher> {
    Trace {
        prior_traces: vec![],
        descriptors: vec![
            AgentDescriptor::new_client(client, TLSVersion::V1_2),
            AgentDescriptor::new_server(server, TLSVersion::V1_2),
        ],
        steps: vec![
            OutputAction::new_step(client),
            // Client Hello, Client -> Server
            InputAction::new_step(
                server,
                term! {
                    fn_client_hello(
                        ((client, 0)),
                        ((client, 0)),
                        ((client, 0)),
                        ((client, 0)),
                        ((client, 0)),
                        ((client, 0))
                    )
                },
            ),
            // Server Hello, Server -> Client
            InputAction::new_step(
                client,
                term! {
                        fn_server_hello(
                            ((server, 0)),
                            ((server, 0)),
                            ((server, 0)),
                            ((server, 0)),
                            ((server, 0)),
                            ((server, 0))
                        )
                },
            ),
            // Server Certificate, Server -> Client
            Step {
                agent: client,
                action: Action::Input(InputAction {
                    recipe: term! {
                        fn_certificate(
                            ((server, 0))
                        )
                    },
                }),
            },
            // Server Key Exchange, Server -> Client
            Step {
                agent: client,
                action: Action::Input(InputAction {
                    recipe: term! {
                        fn_server_key_exchange(
                            ((server, 0)[Some(TlsQueryMatcher::Handshake(Some(HandshakeType::ServerKeyExchange)))]/Vec<u8>)
                        )
                    },
                }),
            },
            // Server Hello Done, Server -> Client
            Step {
                agent: client,
                action: Action::Input(InputAction {
                    recipe: term! {
                        fn_server_hello_done
                    },
                }),
            },
            // Client Key Exchange, Client -> Server
            Step {
                agent: server,
                action: Action::Input(InputAction {
                    recipe: term! {
                        fn_client_key_exchange(
                            ((client, 0)[Some(TlsQueryMatcher::Handshake(Some(HandshakeType::ClientKeyExchange)))]/Vec<u8>)
                        )
                    },
                }),
            },
            // Client Change Cipher Spec, Client -> Server
            Step {
                agent: server,
                action: Action::Input(InputAction {
                    recipe: term! {
                        fn_change_cipher_spec
                    },
                }),
            },
            // Client Handshake Finished, Client -> Server
            // IMPORTANT: We are using here OpaqueMessage as the parsing code in src/io.rs does
            // not know that the Handshake record message is encrypted. The parsed message from the
            // could be a HelloRequest if the encrypted data starts with a 0.
            Step {
                agent: server,
                action: Action::Input(InputAction {
                    recipe: term! {
                        fn_opaque_message(
                            ((client, 3)[None])
                        )
                    },
                }),
            },
            // Server Change Cipher Spec, Server -> Client
            Step {
                agent: client,
                action: Action::Input(InputAction {
                    recipe: term! {
                        fn_change_cipher_spec
                    },
                }),
            },
            // Server Handshake Finished, Server -> Client
            Step {
                agent: client,
                action: Action::Input(InputAction {
                    recipe: term! {
                        fn_opaque_message(
                            ((server, 5)[None])
                        )
                    },
                }),
            },
        ],
    }
}

pub fn seed_cve_2022_38153(client: AgentName, server: AgentName) -> Trace<TlsQueryMatcher> {
    Trace {
        prior_traces: vec![],
        descriptors: vec![
            AgentDescriptor::new_client(client, TLSVersion::V1_2),
            AgentDescriptor::new_server(server, TLSVersion::V1_2),
        ],
        steps: vec![
            OutputAction::new_step(client),
            // Client Hello, Client -> Server
            InputAction::new_step(
                server,
                term! {
                    fn_client_hello(
                        ((client, 0)),
                        ((client, 0)),
                        ((client, 0)),
                        ((client, 0)),
                        ((client, 0)),
                        ((client, 0))
                    )
                },
            ),
            // Server Hello, Server -> Client
            InputAction::new_step(
                client,
                term! {
                        fn_server_hello(
                            ((server, 0)),
                            ((server, 0)),
                            ((client, 0)),
                            ((server, 0)),
                            ((server, 0)),
                            ((server, 0))
                        )
                },
            ),
            // Server Certificate, Server -> Client
            Step {
                agent: client,
                action: Action::Input(InputAction {
                    recipe: term! {
                        fn_certificate(
                            ((server, 0))
                        )
                    },
                }),
            },
            // Server Key Exchange, Server -> Client
            Step {
                agent: client,
                action: Action::Input(InputAction {
                    recipe: term! {
                        fn_server_key_exchange(
                            ((server, 0)[Some(TlsQueryMatcher::Handshake(Some(HandshakeType::ServerKeyExchange)))]/Vec<u8>)
                        )
                    },
                }),
            },
            // Server Hello Done, Server -> Client
            Step {
                agent: client,
                action: Action::Input(InputAction {
                    recipe: term! {
                        fn_server_hello_done
                    },
                }),
            },
            // Client Key Exchange, Client -> Server
            Step {
                agent: server,
                action: Action::Input(InputAction {
                    recipe: term! {
                        fn_client_key_exchange(
                            ((client, 0)[Some(TlsQueryMatcher::Handshake(Some(HandshakeType::ClientKeyExchange)))]/Vec<u8>)
                        )
                    },
                }),
            },
            // Client Change Cipher Spec, Client -> Server
            Step {
                agent: server,
                action: Action::Input(InputAction {
                    recipe: term! {
                        fn_change_cipher_spec
                    },
                }),
            },
            // Client Handshake Finished, Client -> Server
            // IMPORTANT: We are using here OpaqueMessage as the parsing code in src/io.rs does
            // not know that the Handshake record message is encrypted. The parsed message from the
            // could be a HelloRequest if the encrypted data starts with a 0.
            Step {
                agent: server,
                action: Action::Input(InputAction {
                    recipe: term! {
                        fn_opaque_message(
                            ((client, 3)[None])
                        )
                    },
                }),
            },
            // NewSessionTicket, Server -> Client
            Step {
                agent: client,
                action: Action::Input(InputAction {
                    recipe: term! {
                        fn_new_session_ticket(
                            ((server, 0)/u64),
                            fn_large_bytes_vec
                        )
                    },
                }),
            },
        ],
    }
}

pub fn seed_successful_with_ccs(client: AgentName, server: AgentName) -> Trace<TlsQueryMatcher> {
    let mut trace = seed_successful(client, server);

    // CCS Server -> Client
    trace.steps.insert(
        3,
        Step {
            agent: client,
            action: Action::Input(InputAction {
                recipe: term! {
                    fn_change_cipher_spec
                },
            }),
        },
    );

    trace.steps.insert(
        8,
        Step {
            agent: server,
            action: Action::Input(InputAction {
                recipe: term! {
                    fn_change_cipher_spec
                },
            }),
        },
    );

    trace
}

pub fn seed_successful_with_tickets(
    client: AgentName,
    server: AgentName,
) -> Trace<TlsQueryMatcher> {
    let mut trace = seed_successful_with_ccs(client, server);

    trace.steps.push(OutputAction::new_step(server));
    // Ticket
    trace.steps.push(Step {
        agent: client,
        action: Action::Input(InputAction {
            recipe: term! {
                fn_application_data(
                    ((server, 4)[Some(TlsQueryMatcher::ApplicationData)]/Vec<u8>)
                )
            },
        }),
    });
    // Ticket (wolfSSL 4.4.0 only sends a single ticket)
    #[cfg(not(feature = "wolfssl430"))]
    trace.steps.push(Step {
        agent: client,
        action: Action::Input(InputAction {
            recipe: term! {
                fn_application_data(
                    ((server, 5)[Some(TlsQueryMatcher::ApplicationData)]/Vec<u8>)
                )
            },
        }),
    });

    trace
}

pub fn seed_server_attacker_full(client: AgentName) -> Trace<TlsQueryMatcher> {
    let curve = term! {
        fn_get_any_client_curve(
            ((client, 0)[Some(TlsQueryMatcher::Handshake(Some(HandshakeType::ClientHello)))])
        )
    };

    let server_hello = term! {
          fn_server_hello(
            fn_protocol_version12,
            fn_new_random,
            ((client, 0)[Some(TlsQueryMatcher::Handshake(Some(HandshakeType::ClientHello)))]),
            fn_cipher_suite13_aes_128_gcm_sha256,
            fn_compression,
            (fn_server_extensions_append(
                (fn_server_extensions_append(
                    fn_server_extensions_new,
                    (fn_key_share_deterministic_server_extension((@curve)))
                )),
                fn_supported_versions13_server_extension
            ))
        )
    };

    let server_hello_transcript = term! {
        fn_append_transcript(
            (fn_append_transcript(
                fn_new_transcript,
                ((client, 0)[Some(TlsQueryMatcher::Handshake(Some(HandshakeType::ClientHello)))]) // ClientHello
            )),
            (@server_hello) // plaintext ServerHello
        )
    };

    let encrypted_extensions = term! {
        fn_encrypted_extensions(
            fn_server_extensions_new
        )
    };

    let certificate = term! {
        fn_certificate13(
            (fn_empty_bytes_vec),
            (fn_append_certificate_entry(
                (fn_certificate_entry(
                    fn_alice_cert
                )),
              fn_empty_certificate_chain
            ))
        )
    };

    let encrypted_extensions_transcript = term! {
        fn_append_transcript(
            (@server_hello_transcript),
            (@encrypted_extensions) // plaintext EncryptedExtensions
        )
    };

    let certificate_transcript = term! {
        fn_append_transcript(
            (@encrypted_extensions_transcript),
            (@certificate) // plaintext Certificate
        )
    };

    let certificate_verify = term! {
        fn_certificate_verify(
            fn_rsa_pss_signature_algorithm,
            (fn_rsa_sign_server(
                (@certificate_transcript),
                fn_alice_key,
                fn_rsa_pss_signature_algorithm
            ))
        )
    };

    let certificate_verify_transcript = term! {
        fn_append_transcript(
            (@certificate_transcript),
            (@certificate_verify) // plaintext CertificateVerify
        )
    };

    let server_finished = term! {
        fn_finished(
            (fn_verify_data_server(
                (@certificate_verify_transcript),
                //(fn_server_finished_transcript(((client, 0)))),
                (@server_hello_transcript),
                (fn_get_client_key_share(((client, 0)), (@curve))),
                (@curve),
                fn_no_psk
            ))
        )
    };

    let trace = Trace {
        prior_traces: vec![],
        descriptors: vec![AgentDescriptor {
            name: client,
            tls_version: TLSVersion::V1_3,
            typ: AgentType::Client,
            ..AgentDescriptor::default()
        }],
        steps: vec![
            OutputAction::new_step(client),
            Step {
                agent: client,
                action: Action::Input(InputAction {
                    recipe: server_hello,
                }),
            },
            Step {
                agent: client,
                action: Action::Input(InputAction {
                    recipe: term! {
                        fn_encrypt_handshake(
                            (@encrypted_extensions),
                            (@server_hello_transcript),
                            (fn_get_client_key_share(((client, 0)), (@curve))),
                            fn_no_psk,
                            (@curve),
                            fn_false,
                            fn_seq_0  // sequence 0
                        )
                    },
                }),
            },
            Step {
                agent: client,
                action: Action::Input(InputAction {
                    recipe: term! {
                        fn_encrypt_handshake(
                            (@certificate),
                            (@server_hello_transcript),
                            (fn_get_client_key_share(((client, 0)), (@curve))),
                            fn_no_psk,
                            (@curve),
                            fn_false,
                            fn_seq_1  // sequence 1
                        )
                    },
                }),
            },
            Step {
                agent: client,
                action: Action::Input(InputAction {
                    recipe: term! {
                        fn_encrypt_handshake(
                            (@certificate_verify),
                            (@server_hello_transcript),
                            (fn_get_client_key_share(((client, 0)), (@curve))),
                            fn_no_psk,
                            (@curve),
                            fn_false,
                            fn_seq_2  // sequence 2
                        )
                    },
                }),
            },
            Step {
                agent: client,
                action: Action::Input(InputAction {
                    recipe: term! {
                        fn_encrypt_handshake(
                            (@server_finished),
                            (@server_hello_transcript),
                            (fn_get_client_key_share(((client, 0)), (@curve))),
                            fn_no_psk,
                            (@curve),
                            fn_false,
                            fn_seq_3  // sequence 3
                        )
                    },
                }),
            },
        ],
    };

    trace
}

pub fn seed_client_attacker_auth(server: AgentName) -> Trace<TlsQueryMatcher> {
    let client_hello = term! {
          fn_client_hello(
            fn_protocol_version12,
            fn_new_random,
            fn_new_session_id,
            (fn_append_cipher_suite(
                (fn_new_cipher_suites()),
                fn_cipher_suite13_aes_128_gcm_sha256
            )),
            fn_compressions,
            (fn_client_extensions_append(
                (fn_client_extensions_append(
                    (fn_client_extensions_append(
                        (fn_client_extensions_append(
                            fn_client_extensions_new,
                            (fn_support_group_extension(fn_named_group_secp384r1))
                        )),
                        fn_signature_algorithm_extension
                    )),
                    (fn_key_share_deterministic_extension(fn_named_group_secp384r1))
                )),
                fn_supported_versions13_extension
            ))
        )
    };

    /*let encrypted_extensions = term! {
        fn_decrypt_handshake(
            ((server, 0)[Some(TlsQueryMatcher::ApplicationData)]), // Ticket from last session
            (fn_server_hello_transcript(((server, 0)))),
            (fn_get_server_key_share(((server, 0)))),
            fn_no_psk,
            fn_named_group_secp384r1,
            fn_true,
            fn_seq_0
        )
    };*/

    // ApplicationData 0 is EncryptedExtensions
    let certificate_request_message = term! {
        fn_decrypt_handshake(
            ((server, 1)[Some(TlsQueryMatcher::ApplicationData)]), // Ticket from last session
            (fn_server_hello_transcript(((server, 0)))),
            (fn_get_server_key_share(((server, 0)))),
            fn_no_psk,
            fn_named_group_secp384r1,
            fn_true,
            fn_seq_1
        )
    };

    let certificate = term! {
        fn_certificate13(
            (fn_get_context((@certificate_request_message))),
            (fn_append_certificate_entry(
                (fn_certificate_entry(
                    fn_bob_cert
                )),
              fn_empty_certificate_chain
            ))
        )
    };

    let certificate_verify = term! {
        fn_certificate_verify(
            fn_rsa_pss_signature_algorithm,
            (fn_rsa_sign_client(
                (fn_certificate_transcript(((server, 0)))),
                fn_bob_key,
                fn_rsa_pss_signature_algorithm
            ))
        )
    };

    let client_finished = term! {
        fn_finished(
            (fn_verify_data(
                (fn_server_finished_transcript(((server, 0)))),
                (fn_server_hello_transcript(((server, 0)))),
                (fn_get_server_key_share(((server, 0)))),
                fn_no_psk,
                fn_named_group_secp384r1
            ))
        )
    };

    let trace = Trace {
        prior_traces: vec![],
        descriptors: vec![AgentDescriptor {
            name: server,
            tls_version: TLSVersion::V1_3,
            typ: AgentType::Server,
            client_authentication: true,
            ..AgentDescriptor::default()
        }],
        steps: vec![
            Step {
                agent: server,
                action: Action::Input(InputAction {
                    recipe: term! {
                        @client_hello
                    },
                }),
            },
            Step {
                agent: server,
                action: Action::Input(InputAction {
                    recipe: term! {
                        fn_encrypt_handshake(
                            (@certificate),
                            (fn_server_hello_transcript(((server, 0)))),
                            (fn_get_server_key_share(((server, 0)))),
                            fn_no_psk,
                            fn_named_group_secp384r1,
                            fn_true,
                            fn_seq_0  // sequence 0
                        )
                    },
                }),
            },
            Step {
                agent: server,
                action: Action::Input(InputAction {
                    recipe: term! {
                         fn_encrypt_handshake(
                            (@certificate_verify),
                            (fn_server_hello_transcript(((server, 0)))),
                            (fn_get_server_key_share(((server, 0)))),
                            fn_no_psk,
                            fn_named_group_secp384r1,
                            fn_true,
                            fn_seq_1  // sequence 1
                        )
                    },
                }),
            },
            Step {
                agent: server,
                action: Action::Input(InputAction {
                    recipe: term! {
                        fn_encrypt_handshake(
                            (@client_finished),
                            (fn_server_hello_transcript(((server, 0)))),
                            (fn_get_server_key_share(((server, 0)))),
                            fn_no_psk,
                            fn_named_group_secp384r1,
                            fn_true,
                            fn_seq_2  // sequence 2
                        )
                    },
                }),
            },
        ],
    };

    trace
}

pub fn seed_client_attacker(server: AgentName) -> Trace<TlsQueryMatcher> {
    let client_hello = term! {
          fn_client_hello(
            fn_protocol_version12,
            fn_new_random,
            fn_new_session_id,
            (fn_append_cipher_suite(
                (fn_new_cipher_suites()),
                fn_cipher_suite13_aes_128_gcm_sha256
            )),
            fn_compressions,
            (fn_client_extensions_append(
                (fn_client_extensions_append(
                    (fn_client_extensions_append(
                        (fn_client_extensions_append(
                            fn_client_extensions_new,
                            (fn_support_group_extension(fn_named_group_secp384r1))
                        )),
                        fn_signature_algorithm_extension
                    )),
                    (fn_key_share_deterministic_extension(fn_named_group_secp384r1))
                )),
                fn_supported_versions13_extension
            ))
        )
    };

    let client_finished = term! {
        fn_finished(
            (fn_verify_data(
                (fn_server_finished_transcript(((server, 0)))),
                (fn_server_hello_transcript(((server, 0)))),
                (fn_get_server_key_share(((server, 0)))),
                fn_no_psk,
                fn_named_group_secp384r1
            ))
        )
    };

    let trace = Trace {
        prior_traces: vec![],
        descriptors: vec![AgentDescriptor::new_server(server, TLSVersion::V1_3)],
        steps: vec![
            Step {
                agent: server,
                action: Action::Input(InputAction {
                    recipe: term! {
                        @client_hello
                    },
                }),
            },
            Step {
                agent: server,
                action: Action::Input(InputAction {
                    recipe: term! {
                        fn_encrypt_handshake(
                            (@client_finished),
                            (fn_server_hello_transcript(((server, 0)))),
                            (fn_get_server_key_share(((server, 0)))),
                            fn_no_psk,
                            fn_named_group_secp384r1,
                            fn_true,
                            fn_seq_0  // sequence 0
                        )
                    },
                }),
            },
            OutputAction::new_step(server),
        ],
    };

    trace
}

pub fn seed_client_attacker12(server: AgentName) -> Trace<TlsQueryMatcher> {
    _seed_client_attacker12(server).0
}

pub fn _seed_client_attacker12(
    server: AgentName,
) -> (Trace<TlsQueryMatcher>, Term<TlsQueryMatcher>) {
    let client_hello = term! {
          fn_client_hello(
            fn_protocol_version12,
            fn_new_random,
            fn_new_session_id,
            (fn_append_cipher_suite(
                (fn_new_cipher_suites()),
                // force TLS_ECDHE_RSA_WITH_AES_128_GCM_SHA256
                fn_cipher_suite12
            )),
            fn_compressions,
            (fn_client_extensions_append(
                (fn_client_extensions_append(
                    (fn_client_extensions_append(
                        (fn_client_extensions_append(
                            (fn_client_extensions_append(
                                (fn_client_extensions_append(
                                    fn_client_extensions_new,
                                    (fn_support_group_extension(fn_named_group_secp384r1))
                                )),
                                fn_signature_algorithm_extension
                            )),
                            fn_ec_point_formats_extension
                        )),
                        fn_signed_certificate_timestamp_extension
                    )),
                     // Enable Renegotiation
                    (fn_renegotiation_info_extension(fn_empty_bytes_vec))
                )),
                // Add signature cert extension
                fn_signature_algorithm_cert_extension
            ))
        )
    };

    let server_hello_transcript = term! {
        fn_append_transcript(
            (fn_append_transcript(
                fn_new_transcript12,
                (@client_hello) // ClientHello
            )),
            ((server, 0)[Some(TlsQueryMatcher::Handshake(Some(HandshakeType::ServerHello)))]) // plaintext ServerHello
        )
    };

    let certificate_transcript = term! {
        fn_append_transcript(
            (@server_hello_transcript),
            ((server, 0)[Some(TlsQueryMatcher::Handshake(Some(HandshakeType::Certificate)))]) // Certificate
        )
    };

    let server_key_exchange_transcript = term! {
      fn_append_transcript(
            (@certificate_transcript),
            ((server, 0)[Some(TlsQueryMatcher::Handshake(Some(HandshakeType::ServerKeyExchange)))]) // ServerKeyExchange
        )
    };

    let server_hello_done_transcript = term! {
      fn_append_transcript(
            (@server_key_exchange_transcript),
            ((server, 0)[Some(TlsQueryMatcher::Handshake(Some(HandshakeType::ServerHelloDone)))]) // ServerHelloDone
        )
    };

    let client_key_exchange = term! {
        fn_client_key_exchange(
            (fn_encode_ec_pubkey12(
                (fn_new_pubkey12(fn_named_group_secp384r1))
            ))
        )
    };

    let client_key_exchange_transcript = term! {
      fn_append_transcript(
            (@server_hello_done_transcript),
            (@client_key_exchange)
        )
    };

    let client_verify_data = term! {
        fn_sign_transcript(
            ((server, 0)),
            (fn_decode_ecdh_pubkey(
                ((server, 0)[Some(TlsQueryMatcher::Handshake(Some(HandshakeType::ServerKeyExchange)))]/Vec<u8>) // ServerECDHParams
            )),
            (@client_key_exchange_transcript),
            fn_named_group_secp384r1
        )
    };

    let trace = Trace {
        prior_traces: vec![],
        descriptors: vec![AgentDescriptor::new_server(server, TLSVersion::V1_2)],
        steps: vec![
            Step {
                agent: server,
                action: Action::Input(InputAction {
                    recipe: client_hello,
                }),
            },
            Step {
                agent: server,
                action: Action::Input(InputAction {
                    recipe: client_key_exchange,
                }),
            },
            Step {
                agent: server,
                action: Action::Input(InputAction {
                    recipe: term! { fn_change_cipher_spec },
                }),
            },
            Step {
                agent: server,
                action: Action::Input(InputAction {
                    recipe: term! {
                        fn_encrypt12(
                            (fn_finished((@client_verify_data))),
                            ((server, 0)),
                            (fn_decode_ecdh_pubkey(
                                ((server, 0)[Some(TlsQueryMatcher::Handshake(Some(HandshakeType::ServerKeyExchange)))]/Vec<u8>) // ServerECDHParams
                            )),
                            fn_named_group_secp384r1,
                            fn_true,
                            fn_seq_0
                        )
                    },
                }),
            },
        ],
    };

    (trace, client_verify_data)
}

pub fn seed_session_resumption_dhe(
    initial_server: AgentName,
    server: AgentName,
) -> Trace<TlsQueryMatcher> {
    let initial_handshake = seed_client_attacker(initial_server);

    let new_ticket_message = term! {
        fn_decrypt_application(
            ((initial_server, 4)[Some(TlsQueryMatcher::ApplicationData)]), // Ticket from last session
            (fn_server_hello_transcript(((initial_server, 0)))),
            (fn_server_finished_transcript(((initial_server, 0)))),
            (fn_get_server_key_share(((initial_server, 0)))),
            fn_no_psk,
            fn_named_group_secp384r1,
            fn_true,
            fn_seq_0 // sequence restarts at 0 because we are decrypting now traffic
        )
    };

    let client_hello = term! {
          fn_client_hello(
            fn_protocol_version12,
            fn_new_random,
            fn_new_session_id,
            (fn_append_cipher_suite(
                (fn_new_cipher_suites()),
                fn_cipher_suite13_aes_128_gcm_sha256
            )),
            fn_compressions,
            (fn_client_extensions_append(
                (fn_client_extensions_append(
                    (fn_client_extensions_append(
                        (fn_client_extensions_append(
                            (fn_client_extensions_append(
                                (fn_client_extensions_append(
                                    fn_client_extensions_new,
                                    (fn_support_group_extension(fn_named_group_secp384r1))
                                )),
                                fn_signature_algorithm_extension
                            )),
                            fn_supported_versions13_extension
                        )),
                        (fn_key_share_deterministic_extension(fn_named_group_secp384r1))
                    )),
                    fn_psk_exchange_mode_dhe_ke_extension
                )),
                // https://datatracker.ietf.org/doc/html/rfc8446#section-2.2
                // must be last in client_hello, and initially empty until filled by fn_fill_binder
                (fn_preshared_keys_extension_empty_binder(
                    (@new_ticket_message)
                ))
            ))
        )
    };

    let psk = term! {
        fn_derive_psk(
            (fn_server_hello_transcript(((initial_server, 0)))),
            (fn_server_finished_transcript(((initial_server, 0)))),
            (fn_client_finished_transcript(((initial_server, 0)))),
            (fn_get_server_key_share(((initial_server, 0)[Some(TlsQueryMatcher::Handshake(Some(HandshakeType::ServerHello)))]))),
            (fn_get_ticket_nonce((@new_ticket_message))),
            fn_named_group_secp384r1
        )
    };

    let binder = term! {
        fn_derive_binder(
            (@client_hello),
            (@psk)
        )
    };

    let full_client_hello = term! {
        fn_fill_binder(
            (@client_hello),
            (@binder)
        )
    };

    let resumption_client_finished = term! {
        fn_finished(
            (fn_verify_data(
                (fn_server_finished_transcript(((server, 0)))),
                (fn_server_hello_transcript(((server, 0)))),
                (fn_get_server_key_share(((server, 0)[Some(TlsQueryMatcher::Handshake(Some(HandshakeType::ServerHello)))]))),
                (fn_psk((@psk))),
                fn_named_group_secp384r1
            ))
        )
    };

    let trace = Trace {
        prior_traces: vec![initial_handshake],
        descriptors: vec![AgentDescriptor::new_server(server, TLSVersion::V1_3)],
        steps: vec![
            Step {
                agent: server,
                action: Action::Input(InputAction {
                    recipe: term! {
                        @full_client_hello
                    },
                }),
            },
            Step {
                agent: server,
                action: Action::Input(InputAction {
                    recipe: term! {
                        fn_encrypt_handshake(
                            (@resumption_client_finished),
                            (fn_server_hello_transcript(((server, 0)))),
                            (fn_get_server_key_share(((server, 0)[Some(TlsQueryMatcher::Handshake(Some(HandshakeType::ServerHello)))]))),
                            (fn_psk((@psk))),
                            fn_named_group_secp384r1,
                            fn_true,
                            fn_seq_0  // sequence 0
                        )
                    },
                }),
            },
        ],
    };

    trace
}

pub fn seed_session_resumption_ke(
    initial_server: AgentName,
    server: AgentName,
) -> Trace<TlsQueryMatcher> {
    let initial_handshake = seed_client_attacker(initial_server);

    let new_ticket_message = term! {
        fn_decrypt_application(
            ((initial_server, 4)[Some(TlsQueryMatcher::ApplicationData)]), // Ticket from last session
            (fn_server_hello_transcript(((initial_server, 0)))),
            (fn_server_finished_transcript(((initial_server, 0)))),
            (fn_get_server_key_share(((initial_server, 0)))),
            fn_no_psk,
            fn_named_group_secp384r1,
            fn_true,
            fn_seq_0 // sequence restarts at 0 because we are decrypting now traffic
        )
    };

    let client_hello = term! {
          fn_client_hello(
            fn_protocol_version12,
            fn_new_random,
            fn_new_session_id,
            (fn_append_cipher_suite(
                (fn_new_cipher_suites()),
                fn_cipher_suite13_aes_128_gcm_sha256
            )),
            fn_compressions,
            (fn_client_extensions_append(
                (fn_client_extensions_append(
                    (fn_client_extensions_append(
                        (fn_client_extensions_append(
                            (fn_client_extensions_append(
                                (fn_client_extensions_append(
                                    fn_client_extensions_new,
                                    (fn_support_group_extension(fn_named_group_secp384r1))
                                )),
                                fn_signature_algorithm_extension
                            )),
                            fn_supported_versions13_extension
                        )),
                        (fn_key_share_deterministic_extension(fn_named_group_secp384r1))
                    )),
                    fn_psk_exchange_mode_ke_extension
                )),
                // https://datatracker.ietf.org/doc/html/rfc8446#section-2.2
                // must be last in client_hello, and initially empty until filled by fn_fill_binder
                (fn_preshared_keys_extension_empty_binder(
                    (@new_ticket_message)
                ))
            ))
        )
    };

    let psk = term! {
        fn_derive_psk(
            (fn_server_hello_transcript(((initial_server, 0)))),
            (fn_server_finished_transcript(((initial_server, 0)))),
            (fn_client_finished_transcript(((initial_server, 0)))),
            (fn_get_server_key_share(((initial_server, 0)[Some(TlsQueryMatcher::Handshake(Some(HandshakeType::ServerHello)))]))),
            (fn_get_ticket_nonce((@new_ticket_message))),
            fn_named_group_secp384r1
        )
    };

    let binder = term! {
        fn_derive_binder(
            (@client_hello),
            (@psk)
        )
    };

    let full_client_hello = term! {
        fn_fill_binder(
            (@client_hello),
            (@binder)
        )
    };

    let resumption_client_finished = term! {
        fn_finished(
            (fn_verify_data(
                (fn_server_finished_transcript(((server, 0)))),
                (fn_server_hello_transcript(((server, 0)))),
                fn_no_key_share,
                (fn_psk((@psk))),
                fn_named_group_secp384r1
            ))
        )
    };

    let trace = Trace {
        prior_traces: vec![initial_handshake],
        descriptors: vec![AgentDescriptor::new_server(server, TLSVersion::V1_3)],
        steps: vec![
            Step {
                agent: server,
                action: Action::Input(InputAction {
                    recipe: term! {
                        @full_client_hello
                    },
                }),
            },
            Step {
                agent: server,
                action: Action::Input(InputAction {
                    recipe: term! {
                        fn_encrypt_handshake(
                            (@resumption_client_finished),
                            (fn_server_hello_transcript(((server, 0)))),
                            fn_no_key_share,
                            (fn_psk((@psk))),
                            fn_named_group_secp384r1,
                            fn_true,
                            fn_seq_0  // sequence 0
                        )
                    },
                }),
            },
        ],
    };

    trace
}

pub fn seed_client_attacker_full(server: AgentName) -> Trace<TlsQueryMatcher> {
    _seed_client_attacker_full(server).0
}

/// Seed which contains the whole transcript in the tree. This is rather huge >300 symbols
fn _seed_client_attacker_full(
    server: AgentName,
) -> (
    Trace<TlsQueryMatcher>,
    Term<TlsQueryMatcher>,
    Term<TlsQueryMatcher>,
    Term<TlsQueryMatcher>,
) {
    let client_hello = term! {
          fn_client_hello(
            fn_protocol_version12,
            fn_new_random,
            fn_new_session_id,
            (fn_append_cipher_suite(
                (fn_new_cipher_suites()),
                fn_cipher_suite13_aes_128_gcm_sha256
            )),
            fn_compressions,
            (fn_client_extensions_append(
                (fn_client_extensions_append(
                    (fn_client_extensions_append(
                        (fn_client_extensions_append(
                            fn_client_extensions_new,
                            (fn_support_group_extension(fn_named_group_secp384r1))
                        )),
                        fn_signature_algorithm_extension
                    )),
                    (fn_key_share_deterministic_extension(fn_named_group_secp384r1))
                )),
                fn_supported_versions13_extension
            ))
        )
    };

    let server_hello_transcript = term! {
        fn_append_transcript(
            (fn_append_transcript(
                fn_new_transcript,
                (@client_hello) // ClientHello
            )),
            ((server, 0)[Some(TlsQueryMatcher::Handshake(Some(HandshakeType::ServerHello)))]) // plaintext ServerHello
        )
    };

    // ((0, 1)) could be a CCS the server sends one

    let encrypted_extensions = term! {
        fn_decrypt_handshake(
            ((server, 0)[Some(TlsQueryMatcher::ApplicationData)]), // Encrypted Extensions
            (@server_hello_transcript),
            (fn_get_server_key_share(((server, 0)[Some(TlsQueryMatcher::Handshake(Some(HandshakeType::ServerHello)))]))),
            fn_no_psk,
            fn_named_group_secp384r1,
            fn_true,
            fn_seq_0  // sequence 0
        )
    };

    let encrypted_extension_transcript = term! {
        fn_append_transcript(
            (@server_hello_transcript),
            (@encrypted_extensions) // plaintext Encrypted Extensions
        )
    };

    let server_certificate = term! {
        fn_decrypt_handshake(
            ((server, 1)[Some(TlsQueryMatcher::ApplicationData)]),// Server Certificate
            (@server_hello_transcript),
            (fn_get_server_key_share(((server, 0)))),
            fn_no_psk,
            fn_named_group_secp384r1,
            fn_true,
            fn_seq_1 // sequence 1
        )
    };

    let server_certificate_transcript = term! {
        fn_append_transcript(
            (@encrypted_extension_transcript),
            (@server_certificate) // plaintext Server Certificate
        )
    };

    let server_certificate_verify = term! {
        fn_decrypt_handshake(
            ((server, 2)[Some(TlsQueryMatcher::ApplicationData)]), // Server Certificate Verify
            (@server_hello_transcript),
            (fn_get_server_key_share(((server, 0)))),
            fn_no_psk,
            fn_named_group_secp384r1,
            fn_true,
            fn_seq_2 // sequence 2
        )
    };

    let server_certificate_verify_transcript = term! {
        fn_append_transcript(
            (@server_certificate_transcript),
            (@server_certificate_verify) // plaintext Server Certificate Verify
        )
    };

    let server_finished = term! {
        fn_decrypt_handshake(
            ((server, 3)[Some(TlsQueryMatcher::ApplicationData)]), // Server Handshake Finished
            (@server_hello_transcript),
            (fn_get_server_key_share(((server, 0)))),
            fn_no_psk,
            fn_named_group_secp384r1,
            fn_true,
            fn_seq_3 // sequence 3
        )
    };

    let server_finished_transcript = term! {
        fn_append_transcript(
            (@server_certificate_verify_transcript),
            (@server_finished) // plaintext Server Handshake Finished
        )
    };

    let client_finished = term! {
        fn_finished(
            (fn_verify_data(
                (@server_finished_transcript),
                (@server_hello_transcript),
                (fn_get_server_key_share(((server, 0)))),
                fn_no_psk,
                fn_named_group_secp384r1
            ))
        )
    };

    let client_finished_transcript = term! {
        fn_append_transcript(
            (@server_finished_transcript),
            (@client_finished)
        )
    };

    let trace = Trace {
        prior_traces: vec![],
        descriptors: vec![AgentDescriptor::new_server(server, TLSVersion::V1_3)],
        steps: vec![
            Step {
                agent: server,
                action: Action::Input(InputAction {
                    recipe: term! {
                        @client_hello
                    },
                }),
            },
            OutputAction::new_step(server),
            Step {
                agent: server,
                action: Action::Input(InputAction {
                    recipe: term! {
                        fn_encrypt_handshake(
                            (@client_finished),
                            (@server_hello_transcript),
                            (fn_get_server_key_share(((server, 0)))),
                            fn_no_psk,
                            fn_named_group_secp384r1,
                            fn_true,
                            fn_seq_0  // sequence 0
                        )
                    },
                }),
            },
            OutputAction::new_step(server),
            /*Step {
                agent: server,
                action: Action::Input(InputAction {
                    recipe: term! {
                         fn_encrypt_application(
                            fn_alert_close_notify,
                            (@server_hello_transcript),
                            (@server_finished_transcript),
                            (fn_get_server_key_share(((server, 0)))),
                            fn_no_psk,
                            fn_named_group_secp384r1,
                            fn_seq_0  // sequence 0
                        )
                    },
                }),
            },
            OutputAction::new_step(server),*/
        ],
    };

    (
        trace,
        server_hello_transcript,
        server_finished_transcript,
        client_finished_transcript,
    )
}

/// Seed which contains the whole transcript in the tree. This is rather huge 10k symbols. It grows
/// exponentially.
pub fn seed_session_resumption_dhe_full(
    initial_server: AgentName,
    server: AgentName,
) -> Trace<TlsQueryMatcher> {
    let (
        initial_handshake,
        server_hello_transcript,
        server_finished_transcript,
        client_finished_transcript,
    ) = _seed_client_attacker_full(initial_server);

    let new_ticket_message = term! {
        fn_decrypt_application(
            ((initial_server, 4)[Some(TlsQueryMatcher::ApplicationData)]), // Ticket?
            (@server_hello_transcript),
            (@server_finished_transcript),
            (fn_get_server_key_share(((initial_server, 0)))),
            fn_no_psk,
            fn_named_group_secp384r1,
            fn_true,
            fn_seq_0 // sequence restarts at 0 because we are decrypting now traffic
        )
    };

    let client_hello = term! {
          fn_client_hello(
            fn_protocol_version12,
            fn_new_random,
            fn_new_session_id,
            (fn_append_cipher_suite(
                (fn_new_cipher_suites()),
                fn_cipher_suite13_aes_128_gcm_sha256
            )),
            fn_compressions,
            (fn_client_extensions_append(
                (fn_client_extensions_append(
                    (fn_client_extensions_append(
                        (fn_client_extensions_append(
                            (fn_client_extensions_append(
                                (fn_client_extensions_append(
                                    fn_client_extensions_new,
                                    (fn_support_group_extension(fn_named_group_secp384r1))
                                )),
                                fn_signature_algorithm_extension
                            )),
                            fn_supported_versions13_extension
                        )),
                        (fn_key_share_deterministic_extension(fn_named_group_secp384r1))
                    )),
                    fn_psk_exchange_mode_dhe_ke_extension
                )),
                // https://datatracker.ietf.org/doc/html/rfc8446#section-2.2
                // must be last in client_hello, and initially empty until filled by fn_fill_binder
                (fn_preshared_keys_extension_empty_binder(
                    (@new_ticket_message)
                ))
            ))
        )
    };

    let psk = term! {
        fn_derive_psk(
            (@server_hello_transcript),
            (@server_finished_transcript),
            (@client_finished_transcript),
            (fn_get_server_key_share(((initial_server, 0)[Some(TlsQueryMatcher::Handshake(Some(HandshakeType::ServerHello)))]))),
            (fn_get_ticket_nonce((@new_ticket_message))),
            fn_named_group_secp384r1
        )
    };

    let binder = term! {
        fn_derive_binder(
            (@client_hello),
            (@psk)
        )
    };

    let full_client_hello = term! {
        fn_fill_binder(
            (@client_hello),
            (@binder)
        )
    };

    let resumption_server_hello_transcript = term! {
        fn_append_transcript(
            (fn_append_transcript(
                fn_new_transcript,
                (@full_client_hello) // ClientHello
            )),
            ((server, 0)[Some(TlsQueryMatcher::Handshake(Some(HandshakeType::ServerHello)))]) // plaintext ServerHello
        )
    };

    let resumption_encrypted_extensions = term! {
        fn_decrypt_handshake(
            ((server, 0)[Some(TlsQueryMatcher::ApplicationData)]), // Encrypted Extensions
            (@resumption_server_hello_transcript),
            (fn_get_server_key_share(((server, 0)[Some(TlsQueryMatcher::Handshake(Some(HandshakeType::ServerHello)))]))), //
            (fn_psk((@psk))),
            fn_named_group_secp384r1,
            fn_true,
            fn_seq_0  // sequence 0
        )
    };

    let resumption_encrypted_extension_transcript = term! {
        fn_append_transcript(
            (@resumption_server_hello_transcript),
            (@resumption_encrypted_extensions) // plaintext Encrypted Extensions
        )
    };

    let resumption_server_finished = term! {
        fn_decrypt_handshake(
            ((server, 1)[Some(TlsQueryMatcher::ApplicationData)]), // Server Handshake Finished
            (@resumption_server_hello_transcript),
            (fn_get_server_key_share(((server, 0)[Some(TlsQueryMatcher::Handshake(Some(HandshakeType::ServerHello)))]))), //
            (fn_psk((@psk))),
            fn_named_group_secp384r1,
            fn_true,
            fn_seq_1 // sequence 1
        )
    };

    let resumption_server_finished_transcript = term! {
        fn_append_transcript(
            (@resumption_encrypted_extension_transcript),
            (@resumption_server_finished) // plaintext Server Handshake Finished
        )
    };

    let resumption_client_finished = term! {
        fn_finished(
            (fn_verify_data(
                (@resumption_server_finished_transcript),
                (@resumption_server_hello_transcript),
                (fn_get_server_key_share(((server, 0)[Some(TlsQueryMatcher::Handshake(Some(HandshakeType::ServerHello)))]))),
                (fn_psk((@psk))),
                fn_named_group_secp384r1
            ))
        )
    };

    let trace = Trace {
        prior_traces: vec![initial_handshake],
        descriptors: vec![AgentDescriptor::new_server(server, TLSVersion::V1_3)],
        steps: vec![
            Step {
                agent: server,
                action: Action::Input(InputAction {
                    recipe: term! {
                        @full_client_hello
                    },
                }),
            },
            Step {
                agent: server,
                action: Action::Input(InputAction {
                    recipe: term! {
                        fn_encrypt_handshake(
                            (@resumption_client_finished),
                            (@resumption_server_hello_transcript),
                            (fn_get_server_key_share(((server, 0)[Some(TlsQueryMatcher::Handshake(Some(HandshakeType::ServerHello)))]))),
                            (fn_psk((@psk))),
                            fn_named_group_secp384r1,
                            fn_true,
                            fn_seq_0  // sequence 0
                        )
                    },
                }),
            },
            /*Step {
                agent: server,
                action: Action::Input(InputAction {
                    recipe: term! {
                         fn_encrypt_application(
                            fn_alert_close_notify,
                            (@resumption_server_hello_transcript),
                            (@resumption_server_finished_transcript),
                            (fn_get_server_key_share(((server, 0)))),
                            (fn_psk((@psk))),
                            fn_seq_0  // sequence 0
                        )
                    },
                }),
            },*/
        ],
    };

    trace
}

macro_rules! corpus {
    ( $( $func:ident $(: $meta:meta)* ),* ) => {
        {
            let mut corpus = Vec::new();

            $(
                $( #[$meta] )*
                corpus.push(($func.build_trace(), $func.fn_name()));
            )*

            corpus
        }
    };
}

pub fn create_corpus() -> Vec<(Trace<TlsQueryMatcher>, &'static str)> {
    corpus!(
        // Full Handshakes
        seed_successful: cfg(feature = "tls13"),
        seed_successful_with_ccs: cfg(feature = "tls13"),
        seed_successful_with_tickets: cfg(feature = "tls13"),
        seed_successful12: cfg(not(feature = "tls12-session-resumption")),
        seed_successful12_with_tickets: cfg(feature = "tls12-session-resumption"),
        // Client Attackers
        seed_client_attacker: cfg(feature = "tls13"),
        seed_client_attacker_auth: cfg(all(feature = "tls13", feature = "client-authentication-transcript-extraction")),
        seed_client_attacker12: cfg(feature = "tls13"),
        // Session resumption
        seed_session_resumption_dhe: cfg(all(feature = "tls13", feature = "tls13-session-resumption")),
        seed_session_resumption_ke: cfg(all(feature = "tls13", feature = "tls13-session-resumption")),
        // Server Attackers
        seed_server_attacker_full: cfg(feature = "tls13")
    )
}

#[cfg(test)]
pub mod tests {
    use std::{fs::File, io::Write};

    use nix::{
        sys::{
            signal::Signal,
            wait::{
                waitpid, WaitPidFlag,
                WaitStatus::{Exited, Signaled},
            },
        },
        unistd::{fork, ForkResult},
    };
    use puffin::{agent::AgentName, put::PutOptions, put_registry::PutRegistry, trace::Action};
    use test_log::test;

<<<<<<< HEAD
    use super::{SeedHelper, *};
    use crate::put_registry::{DEFAULT_PUT_FACTORY, TLS_PUT_REGISTRY, WOLFSSL520_PUT};

    fn expect_crash<R>(mut func: R)
    where
        R: FnMut(),
    {
        match unsafe { fork() } {
            Ok(ForkResult::Parent { child, .. }) => {
                let status = waitpid(child, Option::from(WaitPidFlag::empty())).unwrap();

                if let Signaled(_, signal, _) = status {
                    if signal != Signal::SIGSEGV && signal != Signal::SIGABRT {
                        panic!("Trace did not crash with SIGSEGV/SIGABRT!")
                    }
                } else if let Exited(_, code) = status {
                    if code == 0 {
                        panic!("Trace did not crash exit with non-zero code (AddressSanitizer)!")
                    }
                } else {
                    panic!("Trace did not signal!")
                }
            }
            Ok(ForkResult::Child) => {
                func();
                std::process::exit(0);
            }
            Err(_) => panic!("Fork failed"),
        }
    }
=======
    use super::*;
    use crate::{
        put_registry::TLS_PUT_REGISTRY,
        tls::trace_helper::{TraceExecutor, TraceHelper},
    };
>>>>>>> 89607858

    #[test]
    fn test_version() {
        TLS_PUT_REGISTRY.version_strings();
    }

<<<<<<< HEAD
    #[cfg(all(feature = "openssl101f", feature = "asan"))]
    #[cfg(feature = "tls12")]
    #[test]
    fn test_seed_hearbeat() {
        expect_crash(|| {
            seed_heartbleed.execute_trace();
        })
    }

    #[test]
    #[cfg(feature = "tls12")]
    #[ignore] // Disabled because requires: disable("postauth", None) in wolfSSL build.rs
    /// Internal ID was "Finding 1"
    fn test_seed_cve_2022_38152() {
        let put = PutDescriptor {
            name: WOLFSSL520_PUT,
            options: PutOptions::new(vec![("clear", "true")]),
        };

        let trace = seed_session_resumption_dhe_full.build_trace();
        let initial_server = trace.descriptors[0].name;
        let server = trace.prior_traces[0].descriptors[0].name;

        trace.execute_with_puts(
            &TLS_PUT_REGISTRY,
            &[(initial_server, put.clone()), (server, put)],
        );
        expect_crash(|| {});
    }

    #[test]
    #[cfg(feature = "tls12")]
    #[cfg(feature = "tls12-session-resumption")]
    #[ignore] // Disabled because requires wolfSSL 5.3.0
              // Internally known as "Finding 8"
    fn test_seed_cve_2022_38153() {
        for i in 0..50 {
            seed_successful12_with_tickets.execute_trace();
        }

        expect_crash(|| {
            seed_cve_2022_38153.execute_trace();
        });
    }

    #[test]
    #[cfg(feature = "tls12")]
    fn test_seed_cve_2021_3449() {
        if !TLS_PUT_REGISTRY
            .default_factory()
            .version()
            .contains("1.1.1j")
        {
            return;
        }
        expect_crash(|| {
            seed_cve_2021_3449.execute_trace();
        });
    }

=======
>>>>>>> 89607858
    #[test]
    #[cfg(feature = "tls12")]
    fn test_seed_client_attacker12() {
        let ctx = seed_client_attacker12.execute_trace();
        assert!(ctx.agents_successful());
    }

    #[cfg(feature = "tls13")] // require version which supports TLS 1.3
    #[cfg(feature = "transcript-extraction")] // this depends on extracted transcripts -> claims are required
    #[test]
    fn test_seed_client_attacker() {
        let ctx = seed_client_attacker.execute_trace();
        assert!(ctx.agents_successful());
    }

    #[cfg(feature = "tls13")] // require version which supports TLS 1.3
    #[cfg(feature = "client-authentication-transcript-extraction")]
    #[test]
    fn test_seed_client_attacker_auth() {
        let ctx = seed_client_attacker_auth.execute_trace();
        assert!(ctx.agents_successful());
    }

    #[cfg(feature = "tls13")] // require version which supports TLS 1.3
    #[test]
    fn test_seed_client_attacker_full() {
        let ctx = seed_client_attacker_full.execute_trace();
        assert!(ctx.agents_successful());
    }

    #[cfg(feature = "tls13")] // require version which supports TLS 1.3
    #[test]
    fn test_seed_server_attacker_full() {
        let ctx = seed_server_attacker_full.execute_trace();
        assert!(ctx.agents_successful());
    }

    #[cfg(all(feature = "tls13", feature = "tls13-session-resumption"))]
    #[test]
    fn test_seed_session_resumption_dhe() {
        let ctx = seed_session_resumption_dhe.execute_trace();
        assert!(ctx.agents_successful());
    }

    #[cfg(all(feature = "tls13", feature = "tls13-session-resumption"))]
    #[test]
    fn test_seed_session_resumption_dhe_full() {
        let ctx = seed_session_resumption_dhe_full.execute_trace();
        assert!(ctx.agents_successful());
    }

    #[cfg(all(feature = "tls13", feature = "tls13-session-resumption"))]
    #[test]
    fn test_seed_session_resumption_ke() {
        let ctx = seed_session_resumption_ke.execute_trace();
        assert!(ctx.agents_successful());
    }

    #[cfg(feature = "tls13")] // require version which supports TLS 1.3
    #[test]
    fn test_seed_successful() {
        let ctx = seed_successful.execute_trace();
        assert!(ctx.agents_successful());
    }

    #[cfg(feature = "tls13")] // require version which supports TLS 1.3
    #[test]
    fn test_seed_successful_client_auth() {
        let ctx = seed_successful_client_auth.execute_trace();
        assert!(ctx.agents_successful());
    }

    #[cfg(feature = "tls13")] // require version which supports TLS 1.3
    #[test]
    // Cases:
    // expected = "Not the best cipher choosen", // in case MITM attack succeeded because transcript is ignored -> We detect the MITM and error
    // expected = "decryption failed or bad record mac"  // in case MITM attack did fail
    #[should_panic]
    fn test_seed_successful_mitm() {
        let ctx = seed_successful_mitm.execute_trace();
        assert!(ctx.agents_successful());
    }

    #[cfg(feature = "tls13")] // require version which supports TLS 1.3
    #[test]
    fn test_seed_successful_with_ccs() {
        let ctx = seed_successful_with_ccs.execute_trace();
        assert!(ctx.agents_successful());
    }

    // require version which supports TLS 1.3 and session resumption (else no tickets are sent)
    // LibreSSL does not yet support PSK
    #[cfg(all(feature = "tls13", feature = "tls13-session-resumption"))]
    #[test]
    fn test_seed_successful_with_tickets() {
        let ctx = seed_successful_with_tickets.execute_trace();
        assert!(ctx.agents_successful());
    }

    #[test]
    #[cfg(feature = "tls12")]
    fn test_seed_successful12() {
        #[cfg(feature = "tls12-session-resumption")]
        let ctx = seed_successful12_with_tickets.execute_trace();
        #[cfg(not(feature = "tls12-session-resumption"))]
        let ctx = seed_successful12.execute_trace();
        assert!(ctx.agents_successful());
    }

    #[test]
    fn test_term_sizes() {
        let client = AgentName::first();
        let _server = client.next();

        for trace in [
            seed_successful12.build_trace(),
            seed_successful.build_trace(),
            seed_client_attacker12.build_trace(),
            seed_client_attacker.build_trace(),
        ] {
            for step in &trace.steps {
                match &step.action {
                    Action::Input(input) => {
                        // should be below 200, else we should increase max_term_size in fuzzer setup
                        assert!(input.recipe.size() < 200);
                    }
                    Action::Output(_) => {}
                }
            }
        }
    }

    pub mod serialization {
        use puffin::{
            algebra::{set_deserialize_signature, Matcher},
            trace::Trace,
        };
        use test_log::test;

        use crate::tls::{seeds::*, trace_helper::TraceHelper, TLS_SIGNATURE};

        fn test_postcard_serialization<M: Matcher>(trace: Trace<M>) {
            let _ = set_deserialize_signature(&TLS_SIGNATURE);

            let serialized1 = trace.serialize_postcard().unwrap();
            let deserialized_trace =
                Trace::<TlsQueryMatcher>::deserialize_postcard(serialized1.as_ref()).unwrap();
            let serialized2 = deserialized_trace.serialize_postcard().unwrap();

            assert_eq!(serialized1, serialized2);
        }

        fn test_json_serialization<M: Matcher>(trace: Trace<M>) {
            let _ = set_deserialize_signature(&TLS_SIGNATURE);

            let serialized1 = serde_json::to_string_pretty(&trace).unwrap();
            let deserialized_trace =
                serde_json::from_str::<Trace<TlsQueryMatcher>>(serialized1.as_str()).unwrap();
            let serialized2 = serde_json::to_string_pretty(&deserialized_trace).unwrap();

            assert_eq!(serialized1, serialized2);
        }

        #[test]
        fn test_serialisation_seed_seed_session_resumption_dhe_json() {
            let trace = seed_session_resumption_dhe.build_trace();
            test_json_serialization(trace);
        }

        #[test]
        fn test_serialisation_seed_seed_session_resumption_ke_json() {
            let trace = seed_session_resumption_ke.build_trace();
            test_json_serialization(trace);
        }

        #[test]
        fn test_serialisation_seed_client_attacker12_json() {
            let trace = seed_client_attacker12.build_trace();
            test_json_serialization(trace);
        }

        #[test]
        fn test_serialisation_seed_successful_json() {
            let trace = seed_successful.build_trace();
            test_json_serialization(trace);
        }

        #[test]
        fn test_serialisation_seed_successful_postcard() {
            let trace = seed_successful.build_trace();
            test_postcard_serialization(trace);
        }

        #[test]
        fn test_serialisation_seed_successful12_json() {
            let trace = seed_successful12.build_trace();
            test_json_serialization(trace);
        }

        #[test]
        fn test_serialisation_seed_client_attacker_auth_json() {
            let trace = seed_client_attacker_auth.build_trace();
            test_json_serialization(trace);
        }

        #[test]
        fn test_serialisation_seed_client_attacker_auth_postcard() {
            let trace = seed_client_attacker_auth.build_trace();
            test_postcard_serialization(trace);
        }

        #[test]
        fn test_serialisation_seed_server_attacker_full_json() {
            let trace = seed_server_attacker_full.build_trace();
            test_json_serialization(trace);
        }

        #[test]
        fn test_serialisation_seed_server_attacker_full_postcard() {
            let trace = seed_server_attacker_full.build_trace();
            test_postcard_serialization(trace);
        }
    }

    pub mod rustls {
        use std::convert::TryFrom;

        use puffin::codec::Reader;
        use test_log::test;

        use crate::tls::rustls::msgs::{
            base::Payload,
            enums::{ContentType, HandshakeType, ProtocolVersion},
            handshake::{
                ClientHelloPayload, HandshakeMessagePayload, HandshakePayload, Random, SessionID,
            },
            message::{Message, MessagePayload::Handshake, OpaqueMessage, PlainMessage},
        };

        fn create_message(opaque_message: OpaqueMessage) -> Message {
            Message::try_from(opaque_message.into_plain_message()).unwrap()
        }

        #[test]
        fn test_rustls_message_stability_ch() {
            let hello_client_hex = "1603010136010001320303aa1795f64f48fcfcd0121368f88f176fe2570b07\
        68bbc85e9f2c80c557553d7d20e1e15d0028932f4f7479cf256302b7847d81a68e708525f9d38d94fc6ef742a30\
        03e130213031301c02cc030009fcca9cca8ccaac02bc02f009ec024c028006bc023c0270067c00ac0140039c009\
        c0130033009d009c003d003c0035002f00ff010000ab00000012001000000d6d6178616d6d616e6e2e6f7267000\
        b000403000102000a000c000a001d0017001e00190018002300000016000000170000000d0030002e0403050306\
        03080708080809080a080b080408050806040105010601030302030301020103020202040205020602002b00090\
        80304030303020301002d00020101003300260024001d00209b8a24e29770f7ed95bf330e7e3929b21090350a41\
        5ab4cdf01b04e9ffc0fc50";

            let hello_client = hex::decode(hello_client_hex).unwrap();

            let opaque_message =
                OpaqueMessage::read(&mut Reader::init(hello_client.as_slice())).unwrap();
            create_message(opaque_message);
        }

        #[test]
        fn test_heartbleed_ch() {
            // Derived from "openssl s_client -msg -connect localhost:44330" and then pressing R
            let hello_client_hex = "
            16 03 03 00  dc 01 00 00 d8 03 03 53
            43 5b 90 9d 9b 72 0b bc  0c bc 2b 92 a8 48 97 cf
            bd 39 04 cc 16 0a 85 03  90 9f 77 04 33 d4 de 00
            00 66 c0 14 c0 0a c0 22  c0 21 00 39 00 38 00 88
            00 87 c0 0f c0 05 00 35  00 84 c0 12 c0 08 c0 1c
            c0 1b 00 16 00 13 c0 0d  c0 03 00 0a c0 13 c0 09
            c0 1f c0 1e 00 33 00 32  00 9a 00 99 00 45 00 44
            c0 0e c0 04 00 2f 00 96  00 41 c0 11 c0 07 c0 0c
            c0 02 00 05 00 04 00 15  00 12 00 09 00 14 00 11
            00 08 00 06 00 03 00 ff  01 00 00 49 00 0b 00 04
            03 00 01 02 00 0a 00 34  00 32 00 0e 00 0d 00 19
            00 0b 00 0c 00 18 00 09  00 0a 00 16 00 17 00 08
            00 06 00 07 00 14 00 15  00 04 00 05 00 12 00 13
            00 01 00 02 00 03 00 0f  00 10 00 11 00 23 00 00
            00 0f 00 01 01";

            let hello_client = hex::decode(
                hello_client_hex
                    .to_string()
                    .replace(' ', "")
                    .replace('\n', ""),
            )
            .unwrap();
            //hexdump::hexdump(&hello_client);

            let opaque_message =
                OpaqueMessage::read(&mut Reader::init(hello_client.as_slice())).unwrap();
            create_message(opaque_message);
        }

        #[test]
        fn test_rustls_message_stability_ch_renegotiation() {
            // Derived from "openssl s_client -msg -connect localhost:44330" and then pressing R
            let hello_client_hex = "16030300cc\
        010000c8030368254f1b232142c49512b09ac3929df07b6d461dc15473c064\
        e1ffdfbfd5cc9d000036c02cc030009fcca9cca8ccaac02bc02f009ec024c028006bc023c0270067c00ac014003\
        9c009c0130033009d009c003d003c0035002f01000069ff01000d0cdcf098f907352157bc31b073000b00040300\
        0102000a000c000a001d0017001e00190018002300000016000000170000000d0030002e0403050306030807080\
        80809080a080b080408050806040105010601030302030301020103020202040205020602";

            let hello_client = hex::decode(hello_client_hex).unwrap();
            //hexdump::hexdump(&hello_client);

            let opaque_message =
                OpaqueMessage::read(&mut Reader::init(hello_client.as_slice())).unwrap();
            create_message(opaque_message);
        }

        /// https://github.com/tlspuffin/rustls/commit/d5d26a119f5a0edee43ebcd77f3bbae8bbd1db7d
        #[test]
        fn test_server_hello_parsing() {
            let hex = "160303004a020000460303de257a3941501c11fa7898af1b1b2aea4f5e39e521b35dc84ffab\
        e830e9a98ec20e1cb49645b1cd6e2d0aa5c87b5a3837bcf33334e96c37a77a79c9df63413dc15c02f00";
            let binary = hex::decode(hex).unwrap();
            let opaque_message = OpaqueMessage::read(&mut Reader::init(binary.as_slice())).unwrap();
            create_message(opaque_message);
        }

        #[test]
        fn test_encrypted_tls12_messages() {
            let hexn = vec![
                "1603030028155e38ddd323ca97440b4bb44fe810e9f4d10e5280795ca0660c7d8c8dddcd95355538a3d2cc0256",
                "16030300280d8d288b7a398d5c078280388c71106391756b19d1bb5c95ec18f5de8a0c772062df0d18f24e02b5",
                "16030300280032e43a49aa2134ac20d701f3427aee8cf7c397eb2b9ed88a09bfba4c9fe94a10e6c88be89a7a67",
                "1603030028149ee35e3205a0fea0fd2f14555c7fd0b6acc2bf926a674841375ed061dbf359ac64905c8c616095",
                "1603030028182bdc85dc708633cc973b23173fd1e9a7296c744ce44443c678b2be0d9c0b050b3b26f9cd697ed9",
                "160303002805330e9cee1941f19b744f7ddab94a8caf2afcc8ceb97e4389c4f7c0b329219bcbf4d68c1fc71266",
                "1603030028fe4121bb8fb7467a63b25cc96f2eb3df1ef61fc31431a37db61825a7680d85b9fc04e980055e65db",
            ];

            for hex in hexn {
                let binary = hex::decode(hex).unwrap();
                let opaque_message =
                    OpaqueMessage::read(&mut Reader::init(binary.as_slice())).unwrap();
                create_message(opaque_message);
            }
        }

        #[test]
        fn test_rustls_message_stability_cert() {
            let cert_hex = "16030309b50b0009b1000009ad00053a308205363082041ea00302010202120400ca59\
        61d39c1622093596f2132488f93e300d06092a864886f70d01010b05003032310b3009060355040613025553311\
        63014060355040a130d4c6574277320456e6372797074310b3009060355040313025233301e170d323130333238\
        3031343335385a170d3231303632363031343335385a301c311a3018060355040313117777772e6d6178616d6d6\
        16e6e2e6f726730820122300d06092a864886f70d01010105000382010f003082010a0282010100b8ad1a3825f4\
        aa8f8cdf5221a5d98d29f93be72f470397e07e1ceca379376bf1b148d19feaf6c5d3b01b344369bcc50dd33f967\
        b281eec6edf4e9ee6b1a134589d40b3d3c2b2d51814ecafebcd59da1b01aea221af57f50e523694ac7603bf363b\
        3a5380d48bef06cffbae66123046a7cfb3055f35755b50c71c93aef4c2a0bc8badb56b37d07be0d3319cac9b2f2\
        10a29115b4b6377734b647088adcbc12cc82a59a5f10fe2478ab2937f4ed667fbbdda3c468148f974da14dda787\
        234811457d4a2d99677f27a3eae68f782c1291243e02653a4fe70ca4cb3d3eda66ba47926e25b25045b92ef8c20\
        a89b1b5fce69ac18091f1229d9be473f96f23ed40d43f0203010001a382025a30820256300e0603551d0f0101ff\
        0404030205a0301d0603551d250416301406082b0601050507030106082b06010505070302300c0603551d13010\
        1ff04023000301d0603551d0e0416041412b43a1e54091741afc831d1e4de7babcb110ebe301f0603551d230418\
        30168014142eb317b75856cbae500940e61faf9d8b14c2c6305506082b0601050507010104493047302106082b0\
        60105050730018615687474703a2f2f72332e6f2e6c656e63722e6f7267302206082b0601050507300286166874\
        74703a2f2f72332e692e6c656e63722e6f72672f302b0603551d1104243022820d6d6178616d6d616e6e2e6f726\
        782117777772e6d6178616d6d616e6e2e6f7267304c0603551d20044530433008060667810c0102013037060b2b\
        0601040182df130101013028302606082b06010505070201161a687474703a2f2f6370732e6c657473656e63727\
        970742e6f726730820103060a2b06010401d6790204020481f40481f100ef0076004494652eb0eeceafc44007d8\
        a8fe28c0dae682bed8cb31b53fd33396b5b681a80000017876b7770e000004030047304502201c5b58adfa5df8a\
        bf6077d94b765750a24d32b49b3af2dcf5c65efaf32c949d6022100866e2301bf3633cf54a33124459c9dc69e6f\
        953c9b2200f7c73919cefee849150075007d3ef2f88fff88556824c2c0ca9e5289792bc50e78097f2e6a9768997\
        e22f0d70000017876b7772e00000403004630440220030a54d2296566cab9b5fa3e6505566e5e014d48f15f6cd8\
        727896e2cc352eb302207aff1ae19ca44c14dc0e136583dde241f742f141ec518adf26c5b08d59d92936300d060\
        92a864886f70d01010b050003820101008c770bcf525fc99d9f8f04d279b724bbb2bebc42184e671aa392b05826\
        5b097de2d9f668f64e696d0048a00023ad2c6dfd5cc6f41bde11810d0fbad97822c6863012a4f0e8430a385cfeb\
        699278e99622af1cca45419cb61d59dcbb80464cf65ff07d15c05f69caf2a69970cae8b4533f5a006b9b9414cba\
        a6d8a8ac862c430dadb8149e6c151ff75efe0a69b17658b85dbd95a6eb363e52784b9f11c78bbe906ca303f58bb\
        eab8748e92d31344a6c297dfab4738351602951622cd3730f2b94ba7e68ecc1f678a79f5535f6758be357cf0a8a\
        9efa907c2980b2d281c270b7fb97d8c3e1d3af37089002d09e7524d8d441950da466ee77489d25018e5cfa05fe0\
        000000469308204653082034da0030201020210400175048314a4c8218c84a90c16cddf300d06092a864886f70d\
        01010b0500303f31243022060355040a131b4469676974616c205369676e617475726520547275737420436f2e3\
        11730150603550403130e44535420526f6f74204341205833301e170d3230313030373139323134305a170d3231\
        303932393139323134305a3032310b300906035504061302555331163014060355040a130d4c6574277320456e6\
        372797074310b300906035504031302523330820122300d06092a864886f70d01010105000382010f003082010a\
        0282010100bb021528ccf6a094d30f12ec8d5592c3f882f199a67a4288a75d26aab52bb9c54cb1af8e6bf975c8a\
        3d70f4794145535578c9ea8a23919f5823c42a94e6ef53bc32edb8dc0b05cf35938e7edcf69f05a0b1bbec09424\
        2587fa3771b313e71cace19befdbe43b45524596a9c153ce34c852eeb5aeed8fde6070e2a554abb66d0e97a5403\
        46b2bd3bc66eb66347cfa6b8b8f572999f830175dba726ffb81c5add286583d17c7e709bbf12bf786dcc1da715d\
        d446e3ccad25c188bc60677566b3f118f7a25ce653ff3a88b647a5ff1318ea9809773f9d53f9cf01e5f5a670171\
        4af63a4ff99b3939ddc53a706fe48851da169ae2575bb13cc5203f5ed51a18bdb150203010001a3820168308201\
        6430120603551d130101ff040830060101ff020100300e0603551d0f0101ff040403020186304b06082b0601050\
        5070101043f303d303b06082b06010505073002862f687474703a2f2f617070732e6964656e74727573742e636f\
        6d2f726f6f74732f647374726f6f74636178332e703763301f0603551d23041830168014c4a7b1a47b2c71fadbe\
        14b9075ffc4156085891030540603551d20044d304b3008060667810c010201303f060b2b0601040182df130101\
        013030302e06082b060105050702011622687474703a2f2f6370732e726f6f742d78312e6c657473656e6372797\
        0742e6f7267303c0603551d1f043530333031a02fa02d862b687474703a2f2f63726c2e6964656e74727573742e\
        636f6d2f445354524f4f544341583343524c2e63726c301d0603551d0e04160414142eb317b75856cbae500940e\
        61faf9d8b14c2c6301d0603551d250416301406082b0601050507030106082b06010505070302300d06092a8648\
        86f70d01010b05000382010100d94ce0c9f584883731dbbb13e2b3fc8b6b62126c58b7497e3c02b7a81f2861ebc\
        ee02e73ef49077a35841f1dad68f0d8fe56812f6d7f58a66e3536101c73c3e5bd6d5e01d76e72fb2aa0b8d35764\
        e55bc269d4d0b2f77c4bc3178e887273dcfdfc6dbde3c90b8e613a16587d74362b55803dc763be8443c639a10e6\
        b579e3f29c180f6b2bd47cbaa306cb732e159540b1809175e636cfb96673c1c730c938bc611762486de400707e4\
        7d2d66b525a39658c8ea80eecf693b96fce68dc033f389f8292d14142d7ef06170955df70be5c0fb24faec8ecb6\
        1c8ee637128a82c053b77ef9b5e0364f051d1e485535cb00297d47ec634d2ce1000e4b1df3ac2ea17be0000";

            let cert = hex::decode(cert_hex).unwrap();

            let mut opaque_message =
                OpaqueMessage::read(&mut Reader::init(cert.as_slice())).unwrap();
            // Required for choosing the correct parsing function
            opaque_message.version = ProtocolVersion::TLSv1_3;
            create_message(opaque_message);
        }

        #[test]
        fn test_encrypted_tls12_into_message() {
            let opaque_message = OpaqueMessage {
                typ: ContentType::Handshake,
                version: ProtocolVersion::TLSv1_2,
                payload: Payload::new(vec![1, 2, 3]),
            };

            create_message(opaque_message);
        }

        #[test]
        fn test_rustls_message_stability() {
            let random = [0u8; 32];
            let message = Message {
                version: ProtocolVersion::TLSv1_2,
                payload: Handshake(HandshakeMessagePayload {
                    typ: HandshakeType::ClientHello,
                    payload: HandshakePayload::ClientHello(ClientHelloPayload {
                        client_version: ProtocolVersion::TLSv1_3,
                        random: Random::from(random),
                        session_id: SessionID::empty(),
                        cipher_suites: vec![],
                        compression_methods: vec![],
                        extensions: vec![],
                    }),
                }),
            };

            let mut out: Vec<u8> = Vec::new();
            out.append(
                &mut PlainMessage::from(message)
                    .into_unencrypted_opaque()
                    .encode(),
            );
            //hexdump::hexdump(&out);

            let opaque_message = OpaqueMessage::read(&mut Reader::init(out.as_slice())).unwrap();
            create_message(opaque_message);
        }
    }
}<|MERGE_RESOLUTION|>--- conflicted
+++ resolved
@@ -1980,58 +1980,15 @@
     use puffin::{agent::AgentName, put::PutOptions, put_registry::PutRegistry, trace::Action};
     use test_log::test;
 
-<<<<<<< HEAD
-    use super::{SeedHelper, *};
-    use crate::put_registry::{DEFAULT_PUT_FACTORY, TLS_PUT_REGISTRY, WOLFSSL520_PUT};
-
-    fn expect_crash<R>(mut func: R)
-    where
-        R: FnMut(),
-    {
-        match unsafe { fork() } {
-            Ok(ForkResult::Parent { child, .. }) => {
-                let status = waitpid(child, Option::from(WaitPidFlag::empty())).unwrap();
-
-                if let Signaled(_, signal, _) = status {
-                    if signal != Signal::SIGSEGV && signal != Signal::SIGABRT {
-                        panic!("Trace did not crash with SIGSEGV/SIGABRT!")
-                    }
-                } else if let Exited(_, code) = status {
-                    if code == 0 {
-                        panic!("Trace did not crash exit with non-zero code (AddressSanitizer)!")
-                    }
-                } else {
-                    panic!("Trace did not signal!")
-                }
-            }
-            Ok(ForkResult::Child) => {
-                func();
-                std::process::exit(0);
-            }
-            Err(_) => panic!("Fork failed"),
-        }
-    }
-=======
     use super::*;
     use crate::{
         put_registry::TLS_PUT_REGISTRY,
         tls::trace_helper::{TraceExecutor, TraceHelper},
     };
->>>>>>> 89607858
 
     #[test]
     fn test_version() {
         TLS_PUT_REGISTRY.version_strings();
-    }
-
-<<<<<<< HEAD
-    #[cfg(all(feature = "openssl101f", feature = "asan"))]
-    #[cfg(feature = "tls12")]
-    #[test]
-    fn test_seed_hearbeat() {
-        expect_crash(|| {
-            seed_heartbleed.execute_trace();
-        })
     }
 
     #[test]
@@ -2085,8 +2042,6 @@
         });
     }
 
-=======
->>>>>>> 89607858
     #[test]
     #[cfg(feature = "tls12")]
     fn test_seed_client_attacker12() {
