--- conflicted
+++ resolved
@@ -352,7 +352,6 @@
 
         // filter for inner nodes with exactly one subterm
         let filter = |term: &Term| match term {
-<<<<<<< HEAD
             Symbol::Variable(_) => false,
             Symbol::Application(func, subterms) => {
                 subterms.iter().find(|subterm| {
@@ -366,21 +365,6 @@
                     }
                 }).is_some()
             }
-=======
-            Term::Variable(_) => false,
-            Term::Application(func, subterms) => subterms
-                .iter()
-                .find(|subterm| match subterm {
-                    Term::Variable(_) => false,
-                    Term::Application(func, grand_subterms) => grand_subterms
-                        .iter()
-                        .find(|grand_subterm| {
-                            subterm.get_type_shape() == grand_subterm.get_type_shape()
-                        })
-                        .is_some(),
-                })
-                .is_some(),
->>>>>>> 5a3b126d
         };
         if let Some(mut to_mutate) = choose_term_mut(trace, rand, filter) {
             match &mut to_mutate {
@@ -388,13 +372,8 @@
                     // never reached as `filter` returns false for variables
                     Ok(MutationResult::Skipped)
                 }
-<<<<<<< HEAD
                 Symbol::Application(_, ref mut subterms) => {
                    for subterm in subterms {
-=======
-                Term::Application(_, ref mut subterms) => {
-                    for subterm in subterms {
->>>>>>> 5a3b126d
                         let found_grand_subterm = match &subterm {
                             Symbol::Variable(_) => None,
                             Symbol::Application(_, grand_subterms) => {
