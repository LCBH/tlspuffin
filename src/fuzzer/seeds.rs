--- conflicted
+++ resolved
@@ -341,52 +341,30 @@
             ))
         )
     };
-<<<<<<< HEAD
-    println!("{}", client_hello);
-=======
->>>>>>> 5a3b126d
 
     let server_hello_transcript = term! {
         fn_append_transcript(
             (fn_append_transcript(
                 fn_new_transcript,
-<<<<<<< HEAD
-                (@client_hello.clone()) // ClientHello
-=======
                 (@client_hello) // ClientHello
->>>>>>> 5a3b126d
             )),
             ((0, 0)/Message) // plaintext ServerHello
         )
     };
 
-<<<<<<< HEAD
-    println!("{}", server_hello_transcript);
-
-=======
->>>>>>> 5a3b126d
     let encrypted_extensions = term! {
         fn_decrypt(
             ((0, 2)/Message), // Encrypted Extensions
             ((0, 0)/Vec<ServerExtension>),
-<<<<<<< HEAD
-            (@server_hello_transcript.clone()),
-=======
             (@server_hello_transcript),
->>>>>>> 5a3b126d
             fn_seq_0  // sequence 0
         )
     };
 
     let encrypted_extension_transcript = term! {
         fn_append_transcript(
-<<<<<<< HEAD
-            (@server_hello_transcript.clone()),
-            (@encrypted_extensions.clone()) // plaintext Encrypted Extensions
-=======
             (@server_hello_transcript),
             (@encrypted_extensions) // plaintext Encrypted Extensions
->>>>>>> 5a3b126d
         )
     };
 
@@ -394,24 +372,15 @@
         fn_decrypt(
             ((0, 3)/Message),// Server Certificate
             ((0, 0)/Vec<ServerExtension>),
-<<<<<<< HEAD
-            (@server_hello_transcript.clone()),
-=======
             (@server_hello_transcript),
->>>>>>> 5a3b126d
             fn_seq_1 // sequence 1
         )
     };
 
     let server_certificate_transcript = term! {
         fn_append_transcript(
-<<<<<<< HEAD
-            (@encrypted_extension_transcript.clone()),
-            (@server_certificate.clone()) // plaintext Server Certificate
-=======
             (@encrypted_extension_transcript),
             (@server_certificate) // plaintext Server Certificate
->>>>>>> 5a3b126d
         )
     };
 
@@ -419,24 +388,15 @@
         fn_decrypt(
             ((0, 4)/Message), // Server Certificate Verify
             ((0, 0)/Vec<ServerExtension>),
-<<<<<<< HEAD
-            (@server_hello_transcript.clone()),
-=======
             (@server_hello_transcript),
->>>>>>> 5a3b126d
             fn_seq_2 // sequence 2
         )
     };
 
     let server_certificate_verify_transcript = term! {
         fn_append_transcript(
-<<<<<<< HEAD
-            (@server_certificate_transcript.clone()),
-            (@server_certificate_verify.clone()) // plaintext Server Certificate Verify
-=======
             (@server_certificate_transcript),
             (@server_certificate_verify) // plaintext Server Certificate Verify
->>>>>>> 5a3b126d
         )
     };
 
@@ -444,24 +404,15 @@
         fn_decrypt(
             ((0, 5)/Message), // Server Handshake Finished
             ((0, 0)/Vec<ServerExtension>),
-<<<<<<< HEAD
-            (@server_hello_transcript.clone()),
-=======
             (@server_hello_transcript),
->>>>>>> 5a3b126d
             fn_seq_3 // sequence 3
         )
     };
 
     let server_finished_transcript = term! {
         fn_append_transcript(
-<<<<<<< HEAD
-            (@server_certificate_verify_transcript.clone()),
-            (@server_finished.clone()) // plaintext Server Handshake Finished
-=======
             (@server_certificate_verify_transcript),
             (@server_finished) // plaintext Server Handshake Finished
->>>>>>> 5a3b126d
         )
     };
 
@@ -499,21 +450,12 @@
                             (fn_finished(
                                 (fn_verify_data(
                                     ((0, 0)/Vec<ServerExtension>),
-<<<<<<< HEAD
-                                    (@server_finished_transcript.clone()),
-                                    (@server_hello_transcript.clone())
-                                ))
-                            )),
-                            ((0, 0)/Vec<ServerExtension>),
-                            (@server_hello_transcript.clone()),
-=======
                                     (@server_finished_transcript),
                                     (@server_hello_transcript)
                                 ))
                             )),
                             ((0, 0)/Vec<ServerExtension>),
                             (@server_hello_transcript),
->>>>>>> 5a3b126d
                             fn_seq_0  // sequence 0
                         )
                     },
@@ -570,11 +512,7 @@
         fn_append_transcript(
             (fn_append_transcript(
                 fn_new_transcript12,
-<<<<<<< HEAD
-                (@client_hello.clone()) // ClientHello
-=======
                 (@client_hello) // ClientHello
->>>>>>> 5a3b126d
             )),
             ((0, 0)/Message) // plaintext ServerHello
         )
@@ -582,26 +520,21 @@
 
     let certificate_transcript = term! {
         fn_append_transcript(
-<<<<<<< HEAD
-            (@server_hello_transcript.clone()),
-=======
             (@server_hello_transcript),
->>>>>>> 5a3b126d
             ((0, 1)/Message) // Certificate
         )
     };
 
     let server_key_exchange_transcript = term! {
       fn_append_transcript(
-<<<<<<< HEAD
-            (@certificate_transcript.clone()),
+            (@certificate_transcript),
             ((0, 2)/Message) // ServerKeyExchange
         )
     };
 
     let server_hello_done_transcript = term! {
       fn_append_transcript(
-            (@server_key_exchange_transcript.clone()),
+            (@server_key_exchange_transcript),
             ((0, 3)/Message) // ServerHelloDone
         )
     };
@@ -613,26 +546,6 @@
                     ((0,2)/Vec<u8>)
                 ))
             ))
-=======
-            (@certificate_transcript),
-            ((0, 2)/Message) // ServerKeyExchange
-        )
-    };
-
-    let server_hello_done_transcript = term! {
-      fn_append_transcript(
-            (@server_key_exchange_transcript),
-            ((0, 3)/Message) // ServerHelloDone
-        )
-    };
-
-    let client_key_exchange = term! {
-        fn_client_key_exchange(
-            (fn_new_pubkey12(
-                (fn_decode_ecdh_params(
-                    ((0,2)/Vec<u8>)
-                ))
-            ))
         )
     };
 
@@ -650,24 +563,6 @@
                 ((0, 2)/Vec<u8>) // ServerECDHParams
             )),
             (@client_key_exchange_transcript)
->>>>>>> 5a3b126d
-        )
-    };
-
-    let client_key_exchange_transcript = term! {
-      fn_append_transcript(
-            (@server_hello_done_transcript.clone()),
-            (@client_key_exchange.clone())
-        )
-    };
-
-    let client_verify_data = term! {
-        fn_sign_transcript(
-            ((0, 0)/Random),
-            (fn_decode_ecdh_params(
-                ((0, 2)/Vec<u8>) // ServerECDHParams
-            )),
-            (@client_key_exchange_transcript.clone())
         )
     };
 
@@ -721,9 +616,6 @@
             Step {
                 agent: server,
                 action: Action::Input(InputAction {
-<<<<<<< HEAD
-                    recipe: term1,
-=======
                     recipe: term! {
                         fn_encrypt12(
                             (fn_finished((@client_verify_data))),
@@ -734,7 +626,6 @@
                             fn_seq_0
                         )
                     },
->>>>>>> 5a3b126d
                 }),
             },
         ],
@@ -780,11 +671,7 @@
         action: Action::Input(InputAction {
             recipe: term! {
                 fn_encrypt12(
-<<<<<<< HEAD
-                    (@renegotiation_client_hello.clone()),
-=======
                     (@renegotiation_client_hello),
->>>>>>> 5a3b126d
                     ((0, 0)/Random),
                     (fn_decode_ecdh_params(
                         ((0, 2)/Vec<u8>) // ServerECDHParams
