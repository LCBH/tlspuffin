[submodule "openssl-src"]
	path = deps/rust-openssl-src
	url = git@github.com:tlspuffin/openssl-src-rs.git
[submodule "rust-openssl"]
	path = deps/rust-openssl
	url = git@github.com:tlspuffin/rust-openssl.git
[submodule "rust-libressl-src"]
	path = deps/rust-libressl-src
	url = git@github.com:tlspuffin/libressl-src.git
[submodule "rust-rustls"]
	path = deps/rust-rustls
	url = git@github.com:tlspuffin/rustls.git
[submodule "wolfssl-sys"]
<<<<<<< HEAD
  path = deps/wolfssl-sys
  url = git@github.com:tlspuffin/wolfssl-sys.git
=======
	path = deps/wolfssl-sys
	url = git@github.com:tlspuffin/wolfssl-sys.git
	branch = openssl
>>>>>>> dca254c4
<|MERGE_RESOLUTION|>--- conflicted
+++ resolved
@@ -11,11 +11,6 @@
 	path = deps/rust-rustls
 	url = git@github.com:tlspuffin/rustls.git
 [submodule "wolfssl-sys"]
-<<<<<<< HEAD
-  path = deps/wolfssl-sys
-  url = git@github.com:tlspuffin/wolfssl-sys.git
-=======
 	path = deps/wolfssl-sys
 	url = git@github.com:tlspuffin/wolfssl-sys.git
-	branch = openssl
->>>>>>> dca254c4
+	branch = openssl